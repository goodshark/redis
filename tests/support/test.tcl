--- conflicted
+++ resolved
@@ -51,42 +51,6 @@
 
 proc colorstr {color str} {
     if {[color_term]} {
-<<<<<<< HEAD
-        puts -nonewline "$s\033\[0K"
-        flush stdout
-        set ::backward_count [string length $s]
-    }
-}
-
-# This is called after the test finished
-proc colored_dot {tags passed} {
-    if {[color_term]} {
-        # Go backward and delete what announc_test function printed.
-        puts -nonewline "\033\[${::backward_count}D\033\[0K\033\[J"
-
-        # Print a coloured char, accordingly to test outcome and tags.
-        if {[lsearch $tags list] != -1} {
-            set colorcode {31}
-            set ch L
-        } elseif {[lsearch $tags hash] != -1} {
-            set colorcode {32}
-            set ch H
-        } elseif {[lsearch $tags set] != -1} {
-            set colorcode {33}
-            set ch S
-        } elseif {[lsearch $tags zset] != -1} {
-            set colorcode {34}
-            set ch Z
-        } elseif {[lsearch $tags basic] != -1} {
-            set colorcode {35}
-            set ch B
-        } elseif {[lsearch $tags scripting] != -1} {
-            set colorcode {36}
-            set ch X
-        } else {
-            set colorcode {37}
-            set ch .
-=======
         set b 0
         if {[string range $color 0 4] eq {bold-}} {
             set b 1
@@ -101,7 +65,6 @@
             cyan {set colorcode {36}}
             white {set colorcode {37}}
             default {set colorcode {37}}
->>>>>>> 34a8b517
         }
         if {$colorcode ne {}} {
             return "\033\[$b;${colorcode};40m$str\033\[0m"
